import copy
from typing import Any, List, Sequence, TypeAlias

import baukit
import matplotlib.pyplot as plt
import torch
import torch.autograd.functional
import torch.nn
import transformers
from baukit import nethook

Model: TypeAlias = transformers.GPT2LMHeadModel
ModelInput: TypeAlias = transformers.BatchEncoding
Tokenizer: TypeAlias = transformers.PreTrainedTokenizerFast
TokenizerOffsetMapping: TypeAlias = Sequence[tuple[int, int]]
Device: TypeAlias = int | str | torch.device
import warnings


class CornerEstimator:
    """Implements a relation operator for the given LM."""

    model: Model
    tokenizer: Tokenizer

    def __init__(
        self,
        model: Model,
        tokenizer: Tokenizer,
        ln_f_name: str = "transformer.ln_f",
        unembedder_module_name: str = "lm_head",
    ) -> None:
        self.model = model
        self.tokenizer = tokenizer
        self.unembedder = nethook.get_module(model, unembedder_module_name)
        self.ln_f = nethook.get_module(model, ln_f_name)

        self.unembedder_weight_inv = None
        self.unembedder_module_name = unembedder_module_name
        self.ln_f_name = ln_f_name

<<<<<<< HEAD
    def get_vocab_representation(
        self, h, 
        perform_layer_norm = True, return_top_k = 5, get_logits = False
    ):
=======
    def get_vocab_representation(self, h, perform_layer_norm=True, return_top_k=5):
>>>>>>> 651a65da
        """
        get representation of vector `h` in the vocabulary space. basically applied logit lens
        """
        z = h.clone()
        if perform_layer_norm == True:
            z = self.ln_f(z)
        logits = self.unembedder(z)
        token_ids = logits.topk(dim=-1, k=return_top_k).indices.squeeze().tolist()
<<<<<<< HEAD
        logit_values = logits.topk(dim=-1, k=return_top_k).values.squeeze().tolist()
        return [
            self.tokenizer.decode(t) if get_logits == False else (self.tokenizer.decode(t), round(v, 3))
            for t, v in zip(token_ids, logit_values)
        ]
=======
        return [self.tokenizer.decode(t) for t in token_ids]
>>>>>>> 651a65da

    def estimate_simple_corner(
        self,
        target_words: List[str],
        scale_up=70,
    ):
        """
        estimates the corner by averaging corresponding rows of the unembedder matrix
        Params:
            target_words:   list of words for which to estimate the corner
            scale_up    :   the estimated corner usually has very small norm.
                            it needs to multiplied by `scale_up` value to observe the effect.

        """
        target_tokenized = self.tokenizer(
            [" " + w for w in target_words],
            padding=True,
            return_tensors="pt",
        ).to(self.model.device)
        interested_rows = torch.stack(
            [self.unembedder.weight[r[0].item()] for r in target_tokenized.input_ids]
        )
        z = interested_rows.mean(dim=0)
        return z * scale_up

    def estimate_lin_inv_corner(
        self,
        target_words: List[str],
        target_logit_value=50,
    ):
        """
        logits = W.z + b => z = W.inv() @ (logits - b) = corner
        Params:
<<<<<<< HEAD
            target_words       :  list of words for which to estimate the corner
            target_logit_value :  the desired logit value for each of the target words 
                                  (the actual logit assigned after being processed by the final layer norm and unembedding head is likely to be
                                  much higher. this param basically effects the norm)
=======
            target_words       :   list of words for which to estimate the corner
            target_logit_value :   the desired logit value for each of the target words
>>>>>>> 651a65da
        """
        target_tokenized = self.tokenizer(
            target_words, padding=True, return_tensors="pt"
        ).to(self.model.device)
        expected_logit = (
            torch.zeros(self.model.config.vocab_size)
            .to(self.model.dtype)
            .to(self.model.device)
        )
        for t in target_tokenized.input_ids:
            expected_logit[t[0]] = target_logit_value

        if self.unembedder_weight_inv is None:
            print("calculating inverse of unbedding weights . . .")
            if self.model.dtype == torch.float16:
                weight = self.unembedder.weight.to(torch.float32)
                self.unembedder_weight_inv = weight.pinverse().to(self.model.dtype)
            else:
                self.unembedder_weight_inv = self.unembedder.weight.pinverse()

        z = self.unembedder_weight_inv @ (expected_logit - self.unembedder.bias)
        return z
<<<<<<< HEAD
    
    def estimate_corner_lstsq_solve(
        self,
        target_words: List[str],
        target_logit: int = 50, # the target logit value will not be the logit assigned after 
    ):
        """
        logits = W.z + b
        => W.z = logits - b
        finds z = corner using least square approximation.

        Params:
            target_words       :  list of words for which to estimate the corner
            target_logit_value :  the desired logit value for each of the target words 
                                  (the actual logit assigned after being processed by the final layer norm and unembedding head is likely to be
                                  much higher. this param basically effects the norm)
        """
        # print(target_words)
        target_tokenized = self.tokenizer(target_words, padding=True, return_tensors="pt").to(self.model.device)
        W = torch.stack([self.unembedder.weight[r[0].item()] for r in target_tokenized.input_ids])
        # print(target_tokenized.input_ids.shape, W.shape)
        b = self.unembedder.bias[target_tokenized.input_ids]
        b = b.reshape(b.shape[0])
        y = (torch.ones(len(target_words)) * target_logit).to(self.model.dtype).to(self.model.device) - b
        if(self.model.dtype == torch.float16):
            W = W.to(torch.float32)
            y = y.to(torch.float32)
        x = torch.linalg.lstsq(W, y).solution
        # print(W@x + b)
        return x.to(self.model.dtype)

=======
>>>>>>> 651a65da

    def estimate_corner_with_gradient_descent(
        self,
        target_words: List[str],
        target_logit_value: float = 50,
        learning_rate: float = 5e-2,
        weight_decay: float = 2e-2,
        num_steps: int = 100,
        verbose=False,
    ):
        if self.model.dtype == torch.float16:
            warnings.warn(
                """
                model.dtype = torch.float16 ==> applying gradient descent might cause underflow, which will cause
                some values to be divided by 0. Might get `nan` values in the corner
                """
            )

        target_tokenized = self.tokenizer(
            target_words, padding=True, return_tensors="pt"
        ).to(self.model.device)

        tunable_weights = {}
        for n, p in self.model.named_parameters():
            if n.startswith(self.ln_f_name) or n.startswith(
                self.unembedder_module_name
            ):
                tunable_weights[n] = p
                p.requires_grad = True
            else:
                p.requires_grad = False

        z = (
            torch.FloatTensor(self.model.config.n_embd)
            .uniform_(-1.001, 1.001)
            .to(self.model.dtype)
            .to(self.model.device)
        )
        if verbose:
            print("initial representation: ", self.get_vocab_representation(z))

        z.requires_grad = True
        optimizer = torch.optim.Adam(
            [z],
            lr=learning_rate,
            weight_decay=weight_decay,
        )
        loss_track = []
        for iter in range(num_steps):
            logits = self.unembedder(self.ln_f(z))
            target_logits = torch.gather(
                logits, 0, target_tokenized.input_ids.reshape(len(target_words))
            )

            optimal_logit_values = torch.zeros(target_logits.shape) + target_logit_value
            optimal_logit_values = optimal_logit_values.to(self.model.dtype).to(
                self.model.device
            )
            # loss = (optimal_logit_values - target_logits).square().mean() + logits.square().mean()
            loss = (
                optimal_logit_values - target_logits
            ).square().mean() + logits.mean()
            # print((optimal_logit_values - target_logits).square().mean().item(), logits.mean().item())
            loss_track.append(loss.item())
            # print(loss.item(), logits.mean().item(), target_logits.sum().item())

            optimizer.zero_grad()
            loss.backward()
            optimizer.step()

            for t in tunable_weights:
                tunable_weights[t].grad.zero_()

        for t in tunable_weights:
            tunable_weights[t].requires_trad = False
        z.requires_grad = False

        if verbose:
            plt.rcdefaults()
            plt.plot(loss_track)
            plt.xticks(range(0, len(loss_track), 10))
            plt.xlabel("Iteration")
            plt.ylabel("loss")
            plt.show()

            print("final representation: ", self.get_vocab_representation(z))

        return z

    def estimate_average_corner_with_gradient_descent(
        self,
        target_words: List[str],
        average_on: int = 5,
        learning_rate: float = 5e-2,
        weight_decay: float = 2e-2,
        num_steps: int = 100,
        target_logit_value: float = 50,
        verbose=False,
    ):
        corners = [
            self.estimate_corner_with_gradient_descent(
                target_words,
                target_logit_value,
                learning_rate,
                weight_decay,
                num_steps,
                verbose,
            )
            for _ in range(average_on)
        ]

        corner = torch.stack(corners)
        return corner.mean(dim=0)<|MERGE_RESOLUTION|>--- conflicted
+++ resolved
@@ -38,15 +38,12 @@
         self.unembedder_weight_inv = None
         self.unembedder_module_name = unembedder_module_name
         self.ln_f_name = ln_f_name
-
-<<<<<<< HEAD
+    
+
     def get_vocab_representation(
         self, h, 
         perform_layer_norm = True, return_top_k = 5, get_logits = False
     ):
-=======
-    def get_vocab_representation(self, h, perform_layer_norm=True, return_top_k=5):
->>>>>>> 651a65da
         """
         get representation of vector `h` in the vocabulary space. basically applied logit lens
         """
@@ -55,16 +52,13 @@
             z = self.ln_f(z)
         logits = self.unembedder(z)
         token_ids = logits.topk(dim=-1, k=return_top_k).indices.squeeze().tolist()
-<<<<<<< HEAD
         logit_values = logits.topk(dim=-1, k=return_top_k).values.squeeze().tolist()
         return [
             self.tokenizer.decode(t) if get_logits == False else (self.tokenizer.decode(t), round(v, 3))
             for t, v in zip(token_ids, logit_values)
         ]
-=======
-        return [self.tokenizer.decode(t) for t in token_ids]
->>>>>>> 651a65da
-
+
+    
     def estimate_simple_corner(
         self,
         target_words: List[str],
@@ -97,15 +91,10 @@
         """
         logits = W.z + b => z = W.inv() @ (logits - b) = corner
         Params:
-<<<<<<< HEAD
             target_words       :  list of words for which to estimate the corner
             target_logit_value :  the desired logit value for each of the target words 
                                   (the actual logit assigned after being processed by the final layer norm and unembedding head is likely to be
                                   much higher. this param basically effects the norm)
-=======
-            target_words       :   list of words for which to estimate the corner
-            target_logit_value :   the desired logit value for each of the target words
->>>>>>> 651a65da
         """
         target_tokenized = self.tokenizer(
             target_words, padding=True, return_tensors="pt"
@@ -128,7 +117,6 @@
 
         z = self.unembedder_weight_inv @ (expected_logit - self.unembedder.bias)
         return z
-<<<<<<< HEAD
     
     def estimate_corner_lstsq_solve(
         self,
@@ -160,8 +148,6 @@
         # print(W@x + b)
         return x.to(self.model.dtype)
 
-=======
->>>>>>> 651a65da
 
     def estimate_corner_with_gradient_descent(
         self,
