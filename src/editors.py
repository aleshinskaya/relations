"""Methods for using LRE to edit representations."""
import logging
from dataclasses import dataclass
from functools import cached_property

from src import functional, models, operators
from src.utils import tokenizer_utils
from src.utils.typing import Layer, ModelInput

import baukit
import torch

logger = logging.getLogger(__name__)

DEFAULT_N_TOP_TOKENS = 10
DEFAULT_N_SAMPLES = 5
DEFAULT_N_NEW_TOKENS = 10


@dataclass(frozen=True, kw_only=True)
class EditResult:
    """Edited LM output."""

    predicted_tokens: list[functional.PredictedToken]
    model_logits: torch.Tensor
    model_generations: list[str]


@dataclass(frozen=True, kw_only=True)
class Editor:
    """Abstract editor which edits one subject to look like another."""

    def __call__(
        self,
        subject: str,
        target: str,
    ) -> EditResult:
        raise NotImplementedError


@dataclass(frozen=True, kw_only=True)
class LinearRelationEditResult(EditResult):
    """Outputs of a linear relation editor."""


@dataclass(frozen=True, kw_only=True)
class LinearRelationEditor(Editor):
    """Abstract editor that uses an linear relation operator to edit."""

    lre: operators.LinearRelationOperator
    n_top_tokens: int = DEFAULT_N_TOP_TOKENS
    n_samples: int = DEFAULT_N_SAMPLES
    n_new_tokens: int = DEFAULT_N_NEW_TOKENS

    @property
    def mt(self) -> models.ModelAndTokenizer:
        return self.lre.mt

    @property
    def prompt_template(self) -> str:
        return self.lre.prompt_template

    @property
    def h_layer(self) -> Layer:
        return self.lre.h_layer

    @property
    def z_layer(self) -> Layer:
        return self.lre.z_layer

    def __call__(self, subject: str, target: str) -> LinearRelationEditResult:
        raise NotImplementedError


@dataclass(frozen=True, kw_only=True)
class LowRankPInvEditor(LinearRelationEditor):
    """Edit h using a low-rank pseudo-inverse of the weight matrix.

    Assumes the target is a *subject* whose object is the target value.
    """

    rank: int = 100

    @cached_property
    def _low_rank_pinv(self) -> torch.Tensor:
        """Compute the pseudo-inverse of the weight matrix."""
        logger.debug(f"computing low-rank pinv (rel={self.lre.prompt_template})")
        weight = self.lre.weight
        if weight is None:
            raise AssertionError("LRE weight is None, editing does not support this")
        return functional.low_rank_pinv(matrix=weight, rank=self.rank)

    def __call__(
        self,
        subject: str,
        target: str,
    ) -> LinearRelationEditResult:
        prompt_original = functional.make_prompt(
            mt=self.mt, prompt_template=self.prompt_template, subject=subject
        )
        prompt_target = functional.make_prompt(
            mt=self.mt, prompt_template=self.prompt_template, subject=target
        )
        with models.set_padding_side(self.mt, padding_side="left"):
            inputs = self.mt.tokenizer(
                [prompt_original, prompt_target],
                return_tensors="pt",
                padding="longest",
                truncation=True,
                return_offsets_mapping=True,
            ).to(self.mt.model.device)

        offset_mapping = inputs.pop("offset_mapping")
        _, subject_edit_index = tokenizer_utils.find_token_range(
            prompt_original,
            subject,
            offset_mapping=offset_mapping[0],
        )
        subject_edit_index -= 1

        hiddens = functional.compute_hidden_states(
            mt=self.lre.mt,
            layers=[self.z_layer],
            prompt=[prompt_original, prompt_target],
        )

        z_original = hiddens.hiddens[0][0, -1, ..., None]
        z_target = hiddens.hiddens[0][1, -1, ..., None]

        weight_pinv = self._low_rank_pinv
        delta = weight_pinv @ (z_target - z_original)

        return _apply_edit(
            mt=self.mt,
            layer=self.h_layer,
            index=subject_edit_index,
            inputs=inputs,
            delta=delta,
            n_top_tokens=self.n_top_tokens,
            n_new_tokens=self.n_new_tokens,
            n_samples=self.n_samples,
        )


@dataclass(frozen=True, kw_only=True)
class LowRankPInvEmbedEditor(LowRankPInvEditor):
    """Edit h using a low-rank pseudo-inverse of the weight matrix.

    Assumes that `target` is the object of the relation, not another subject.
    """

    def __call__(
        self,
        subject: str,
        target: str,
    ) -> LinearRelationEditResult:
        inputs, subject_edit_index = _compute_inputs(
            mt=self.mt,
            prompt_template=self.prompt_template,
            subject=subject,
        )

        hiddens = functional.compute_hidden_states(
            mt=self.mt,
            layers=[self.z_layer],
            inputs=inputs,
        )

        z_original = hiddens.hiddens[0][0, -1, ..., None]

<<<<<<< HEAD
        target_token_id = models.tokenize_words(self.mt, target).input_ids[:, 0].item()
=======
        if not object_target.startswith(" "):
            object_target = " " + object_target

        target_token_id = self.lre.mt.tokenizer.encode(
            object_target, add_special_tokens=False
        )[0]
        embed_target = self.lre.mt.model.lm_head.weight[target_token_id, :].unsqueeze(
            -1
        )
>>>>>>> 0ba847c8

        embed_target = self.mt.lm_head[-1].weight[target_token_id, ..., None]
        embed_target = embed_target * (z_original.norm() / embed_target.norm())

        weight_pinv = self._low_rank_pinv
        delta = weight_pinv @ (embed_target - z_original)

        return _apply_edit(
            mt=self.mt,
            layer=self.h_layer,
            index=subject_edit_index,
            inputs=inputs,
            delta=delta,
            n_top_tokens=self.n_top_tokens,
            n_new_tokens=self.n_new_tokens,
            n_samples=self.n_samples,
        )


@dataclass(frozen=True, kw_only=True)
class HiddenBaselineEditor(LinearRelationEditor):
    """Edit the model by replacing h for the subject with the h of the target."""

    def __call__(
        self,
        subject: str,
        target: str,
    ) -> LinearRelationEditResult:
        inputs, subject_edit_index = _compute_inputs(
            mt=self.mt,
            prompt_template=self.prompt_template,
            subject=subject,
        )

        target_inputs, target_subject_index = _compute_inputs(
            mt=self.mt,
            prompt_template=self.prompt_template,
            subject=target,
        )

        [[hiddens], *_] = functional.compute_hidden_states(
            mt=self.mt,
            layers=[self.h_layer],
            inputs=target_inputs,
        )
        h_target = hiddens[0, target_subject_index, ..., None]

        return _apply_edit(
            mt=self.mt,
            layer=self.h_layer,
            index=subject_edit_index,
            inputs=inputs,
            delta=h_target,
            assign=True,
            n_top_tokens=self.n_top_tokens,
            n_new_tokens=self.n_new_tokens,
            n_samples=self.n_samples,
        )


@dataclass(frozen=True, kw_only=True)
class EmbedBaselineEditor(LowRankPInvEditor):
    """Edit the model by replacing h for the object embedding."""

    def __call__(
        self,
        subject: str,
        target: str,
    ) -> LinearRelationEditResult:
        inputs, subject_edit_index = _compute_inputs(
            mt=self.mt, prompt_template=self.prompt_template, subject=subject
        )

        hiddens = functional.compute_hidden_states(
            mt=self.mt, layers=[self.h_layer], inputs=inputs
        )
        h_original = hiddens.hiddens[0][0, subject_edit_index, ..., None]

        target_token_id = models.tokenize_words(self.mt, target).inputs_ids[:, 0].item()
        embed_target = self.mt.lm_head[-1].weight[target_token_id, :]
        embed_target = embed_target * (h_original.norm() / embed_target.norm())

        return _apply_edit(
            mt=self.mt,
            layer=self.h_layer,
            index=subject_edit_index,
            inputs=inputs,
            delta=embed_target,
            assign=True,
            n_top_tokens=self.n_top_tokens,
            n_new_tokens=self.n_new_tokens,
            n_samples=self.n_samples,
        )


def _compute_inputs(
    *,
    mt: models.ModelAndTokenizer,
    prompt_template: str,
    subject: str,
) -> tuple[ModelInput, int]:
    """Compute model inputs and the subject token index."""
    prompt_subject = functional.make_prompt(
        mt=mt, prompt_template=prompt_template, subject=subject
    )
    inputs = mt.tokenizer(
        prompt_subject,
        return_tensors="pt",
        return_offsets_mapping=True,
    ).to(mt.model.device)
    assert len(inputs.input_ids) == 1, inputs.input_ids.shape

    offset_mapping = inputs.pop("offset_mapping")
    _, subject_index = tokenizer_utils.find_token_range(
        prompt_subject,
        subject,
        offset_mapping=offset_mapping[0],
    )
    subject_index -= 1

    return inputs, subject_index


def _apply_edit(
    *,
    mt: models.ModelAndTokenizer,
    layer: Layer,
    index: int,
    inputs: ModelInput,
    delta: torch.Tensor,
    assign: bool = False,
    n_top_tokens: int = DEFAULT_N_TOP_TOKENS,
    n_new_tokens: int = DEFAULT_N_NEW_TOKENS,
    n_samples: int = DEFAULT_N_SAMPLES,
) -> LinearRelationEditResult:
    def edit_output(output):  # type: ignore
        h = output
        if isinstance(h, tuple):
            h = output[0]

        if h.shape[1] == 1:
            return output

        if assign:
            h[:, index] = delta.squeeze()
        else:
            h[:, index] += delta.squeeze()

<<<<<<< HEAD
        return output
=======
        target_token_id = self.lre.mt.tokenizer.encode(
            object_target, add_special_tokens=False
        )[0]
        embed_target = self.lre.mt.model.lm_head.weight[target_token_id, :]
>>>>>>> 0ba847c8

    generate_kwargs = models.determine_generate_kwargs(mt)

    [layer_name] = models.determine_layer_paths(mt, layers=[layer])
    with baukit.Trace(mt.model, layer_name, edit_output=edit_output):
        outputs = mt.model.generate(
            input_ids=inputs.input_ids.expand(n_samples, -1),
            attention_mask=inputs.attention_mask.expand(n_samples, -1),
            max_new_tokens=n_new_tokens,
            return_dict_in_generate=True,
            output_scores=True,
            **generate_kwargs,
        )

    model_logits = outputs.scores[0][0]
    model_generations = mt.tokenizer.batch_decode(
        outputs.sequences, skip_special_tokens=True
    )

    probs = model_logits.float().softmax(dim=-1)
    topk = probs.topk(k=n_top_tokens, dim=-1)
    predicted_tokens = [
        functional.PredictedToken(
            token=mt.tokenizer.decode(token_id),
            prob=prob,
        )
        for token_id, prob in zip(topk.indices.tolist(), topk.values.tolist())
    ]

    return LinearRelationEditResult(
        predicted_tokens=predicted_tokens,
        model_logits=model_logits,
        model_generations=model_generations,
    )<|MERGE_RESOLUTION|>--- conflicted
+++ resolved
@@ -168,20 +168,7 @@
 
         z_original = hiddens.hiddens[0][0, -1, ..., None]
 
-<<<<<<< HEAD
         target_token_id = models.tokenize_words(self.mt, target).input_ids[:, 0].item()
-=======
-        if not object_target.startswith(" "):
-            object_target = " " + object_target
-
-        target_token_id = self.lre.mt.tokenizer.encode(
-            object_target, add_special_tokens=False
-        )[0]
-        embed_target = self.lre.mt.model.lm_head.weight[target_token_id, :].unsqueeze(
-            -1
-        )
->>>>>>> 0ba847c8
-
         embed_target = self.mt.lm_head[-1].weight[target_token_id, ..., None]
         embed_target = embed_target * (z_original.norm() / embed_target.norm())
 
@@ -329,14 +316,7 @@
         else:
             h[:, index] += delta.squeeze()
 
-<<<<<<< HEAD
         return output
-=======
-        target_token_id = self.lre.mt.tokenizer.encode(
-            object_target, add_special_tokens=False
-        )[0]
-        embed_target = self.lre.mt.model.lm_head.weight[target_token_id, :]
->>>>>>> 0ba847c8
 
     generate_kwargs = models.determine_generate_kwargs(mt)
 
